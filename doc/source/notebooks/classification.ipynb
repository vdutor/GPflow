{
 "cells": [
  {
   "cell_type": "markdown",
   "metadata": {
    "collapsed": true,
    "deletable": true,
    "editable": true
   },
   "source": [
    "Classification in GPflow\n",
    "--\n",
    "\n",
    "*Alexander G. de G. Matthews and James Hensman 2016*\n",
    "\n",
    "This script replicates \n",
    "\n",
    "Hensman, Matthews, Ghahramani, AISTATS 2015, Scalable Variational Gaussian Process Classification, Figure 1 Row 1.\n",
    "\n",
    "It serves to demonstrate sparse variational GP classification on a simple, easily visualized dataset."
   ]
  },
  {
   "cell_type": "code",
   "execution_count": 1,
   "metadata": {
    "collapsed": true,
    "deletable": true,
    "editable": true
   },
   "outputs": [],
   "source": [
    "from matplotlib import pyplot as plt\n",
    "plt.style.use('ggplot')\n",
    "%matplotlib inline\n",
    "import sys\n",
    "import csv\n",
    "import numpy as np\n",
    "import gpflow"
   ]
  },
  {
   "cell_type": "code",
   "execution_count": 2,
   "metadata": {
    "collapsed": true,
    "deletable": true,
    "editable": true
   },
   "outputs": [],
   "source": [
    "Xtrain = np.loadtxt('data/banana_X_train', delimiter=',')\n",
    "Ytrain = np.loadtxt('data/banana_Y_train', delimiter=',').reshape(-1,1)\n"
   ]
  },
  {
   "cell_type": "code",
   "execution_count": 3,
   "metadata": {
    "collapsed": true,
    "deletable": true,
    "editable": true
   },
   "outputs": [],
   "source": [
    "def gridParams():\n",
    "    mins = [-3.25,-2.85 ] \n",
    "    maxs = [ 3.65, 3.4 ]\n",
    "    nGrid = 50\n",
    "    xspaced = np.linspace( mins[0], maxs[0], nGrid )\n",
    "    yspaced = np.linspace( mins[1], maxs[1], nGrid )\n",
    "    xx, yy = np.meshgrid( xspaced, yspaced )\n",
    "    Xplot = np.vstack((xx.flatten(),yy.flatten())).T\n",
    "    return mins, maxs, xx, yy, Xplot\n",
    "     \n",
    "def plot(m, ax):\n",
    "    col1 = '#0172B2'\n",
    "    col2 = '#CC6600'\n",
    "    mins, maxs, xx, yy, Xplot = gridParams()\n",
    "    p = m.predict_y(Xplot)[0]\n",
    "    ax.plot(Xtrain[:,0][Ytrain[:,0]==1], Xtrain[:,1][Ytrain[:,0]==1], 'o', color=col1, mew=0, alpha=0.5)\n",
    "    ax.plot(Xtrain[:,0][Ytrain[:,0]==0], Xtrain[:,1][Ytrain[:,0]==0], 'o', color=col2, mew=0, alpha=0.5)\n",
    "    if hasattr(m, 'feat') and hasattr(m.feat, 'Z'):\n",
    "        ax.plot(m.feat.Z.value[:,0], m.feat.Z.value[:,1], 'ko', mew=0, ms=4)\n",
    "    ax.contour(xx, yy, p.reshape(*xx.shape), [0.5], colors='k', linewidths=1.8, zorder=100)\n"
   ]
  },
  {
   "cell_type": "code",
   "execution_count": 4,
   "metadata": {
    "collapsed": false,
    "deletable": true,
    "editable": true
   },
   "outputs": [
    {
     "name": "stdout",
     "output_type": "stream",
     "text": [
      "INFO:tensorflow:Optimization terminated with:\n",
      "  Message: b'STOP: TOTAL NO. of ITERATIONS EXCEEDS LIMIT'\n",
      "  Objective function value: 269.389062\n",
      "  Number of iterations: 21\n",
      "  Number of functions evaluations: 24\n",
      "INFO:tensorflow:Optimization terminated with:\n",
      "  Message: b'CONVERGENCE: REL_REDUCTION_OF_F_<=_FACTR*EPSMCH'\n",
      "  Objective function value: 213.997929\n",
      "  Number of iterations: 64\n",
      "  Number of functions evaluations: 79\n"
     ]
    },
    {
     "ename": "GPflowError",
     "evalue": "Externally defined tensor is trainable whilst parameter is not.",
     "output_type": "error",
     "traceback": [
      "\u001b[0;31m---------------------------------------------------------------------------\u001b[0m",
      "\u001b[0;31mGPflowError\u001b[0m                               Traceback (most recent call last)",
      "\u001b[0;32m<ipython-input-4-e65270bdba9c>\u001b[0m in \u001b[0;36m<module>\u001b[0;34m()\u001b[0m\n\u001b[1;32m     15\u001b[0m     \u001b[0;31m#Initially fix the hyperparameters.\u001b[0m\u001b[0;34m\u001b[0m\u001b[0;34m\u001b[0m\u001b[0m\n\u001b[1;32m     16\u001b[0m     \u001b[0mm\u001b[0m\u001b[0;34m.\u001b[0m\u001b[0mZ\u001b[0m\u001b[0;34m.\u001b[0m\u001b[0mset_trainable\u001b[0m\u001b[0;34m(\u001b[0m\u001b[0;32mFalse\u001b[0m\u001b[0;34m)\u001b[0m\u001b[0;34m\u001b[0m\u001b[0m\n\u001b[0;32m---> 17\u001b[0;31m     \u001b[0mm\u001b[0m\u001b[0;34m.\u001b[0m\u001b[0mcompile\u001b[0m\u001b[0;34m(\u001b[0m\u001b[0;34m)\u001b[0m\u001b[0;34m\u001b[0m\u001b[0m\n\u001b[0m\u001b[1;32m     18\u001b[0m     \u001b[0mgpflow\u001b[0m\u001b[0;34m.\u001b[0m\u001b[0mtrain\u001b[0m\u001b[0;34m.\u001b[0m\u001b[0mScipyOptimizer\u001b[0m\u001b[0;34m(\u001b[0m\u001b[0moptions\u001b[0m\u001b[0;34m=\u001b[0m\u001b[0mdict\u001b[0m\u001b[0;34m(\u001b[0m\u001b[0mmaxiter\u001b[0m\u001b[0;34m=\u001b[0m\u001b[0;36m20\u001b[0m\u001b[0;34m)\u001b[0m\u001b[0;34m)\u001b[0m\u001b[0;34m.\u001b[0m\u001b[0mminimize\u001b[0m\u001b[0;34m(\u001b[0m\u001b[0mm\u001b[0m\u001b[0;34m)\u001b[0m\u001b[0;34m\u001b[0m\u001b[0m\n\u001b[1;32m     19\u001b[0m \u001b[0;34m\u001b[0m\u001b[0m\n",
      "\u001b[0;32m~/anaconda3/envs/car/lib/python3.5/site-packages/gpflow-0.9.8-py3.5.egg/gpflow/core/node.py\u001b[0m in \u001b[0;36mcompile\u001b[0;34m(self, session, keep_session)\u001b[0m\n\u001b[1;32m     29\u001b[0m         \u001b[0;32mif\u001b[0m \u001b[0mself\u001b[0m\u001b[0;34m.\u001b[0m\u001b[0mis_built\u001b[0m\u001b[0;34m(\u001b[0m\u001b[0msession\u001b[0m\u001b[0;34m.\u001b[0m\u001b[0mgraph\u001b[0m\u001b[0;34m)\u001b[0m \u001b[0;32mis\u001b[0m \u001b[0mBuild\u001b[0m\u001b[0;34m.\u001b[0m\u001b[0mNO\u001b[0m\u001b[0;34m:\u001b[0m\u001b[0;34m\u001b[0m\u001b[0m\n\u001b[1;32m     30\u001b[0m             \u001b[0;32mwith\u001b[0m \u001b[0msession\u001b[0m\u001b[0;34m.\u001b[0m\u001b[0mgraph\u001b[0m\u001b[0;34m.\u001b[0m\u001b[0mas_default\u001b[0m\u001b[0;34m(\u001b[0m\u001b[0;34m)\u001b[0m\u001b[0;34m:\u001b[0m\u001b[0;34m\u001b[0m\u001b[0m\n\u001b[0;32m---> 31\u001b[0;31m                 \u001b[0mself\u001b[0m\u001b[0;34m.\u001b[0m\u001b[0m_build_with_name_scope\u001b[0m\u001b[0;34m(\u001b[0m\u001b[0;34m)\u001b[0m\u001b[0;34m\u001b[0m\u001b[0m\n\u001b[0m\u001b[1;32m     32\u001b[0m         \u001b[0mself\u001b[0m\u001b[0;34m.\u001b[0m\u001b[0minitialize\u001b[0m\u001b[0;34m(\u001b[0m\u001b[0msession\u001b[0m\u001b[0;34m)\u001b[0m\u001b[0;34m\u001b[0m\u001b[0m\n\u001b[1;32m     33\u001b[0m         \u001b[0;32mif\u001b[0m \u001b[0mkeep_session\u001b[0m\u001b[0;34m:\u001b[0m\u001b[0;34m\u001b[0m\u001b[0m\n",
      "\u001b[0;32m~/anaconda3/envs/car/lib/python3.5/site-packages/gpflow-0.9.8-py3.5.egg/gpflow/core/node.py\u001b[0m in \u001b[0;36m_build_with_name_scope\u001b[0;34m(self, name)\u001b[0m\n\u001b[1;32m    103\u001b[0m         \u001b[0;32melif\u001b[0m \u001b[0mis_built\u001b[0m \u001b[0;32mis\u001b[0m \u001b[0mBuild\u001b[0m\u001b[0;34m.\u001b[0m\u001b[0mNO\u001b[0m\u001b[0;34m:\u001b[0m\u001b[0;34m\u001b[0m\u001b[0m\n\u001b[1;32m    104\u001b[0m             \u001b[0;32mwith\u001b[0m \u001b[0mtf\u001b[0m\u001b[0;34m.\u001b[0m\u001b[0mname_scope\u001b[0m\u001b[0;34m(\u001b[0m\u001b[0mname\u001b[0m\u001b[0;34m)\u001b[0m\u001b[0;34m:\u001b[0m\u001b[0;34m\u001b[0m\u001b[0m\n\u001b[0;32m--> 105\u001b[0;31m                 \u001b[0mself\u001b[0m\u001b[0;34m.\u001b[0m\u001b[0m_build\u001b[0m\u001b[0;34m(\u001b[0m\u001b[0;34m)\u001b[0m\u001b[0;34m\u001b[0m\u001b[0m\n\u001b[0m\u001b[1;32m    106\u001b[0m \u001b[0;34m\u001b[0m\u001b[0m\n\u001b[1;32m    107\u001b[0m     \u001b[0;34m@\u001b[0m\u001b[0mabc\u001b[0m\u001b[0;34m.\u001b[0m\u001b[0mabstractmethod\u001b[0m\u001b[0;34m\u001b[0m\u001b[0m\n",
      "\u001b[0;32m~/anaconda3/envs/car/lib/python3.5/site-packages/gpflow-0.9.8-py3.5.egg/gpflow/models/model.py\u001b[0m in \u001b[0;36m_build\u001b[0;34m(self)\u001b[0m\n\u001b[1;32m     76\u001b[0m \u001b[0;34m\u001b[0m\u001b[0m\n\u001b[1;32m     77\u001b[0m     \u001b[0;32mdef\u001b[0m \u001b[0m_build\u001b[0m\u001b[0;34m(\u001b[0m\u001b[0mself\u001b[0m\u001b[0;34m)\u001b[0m\u001b[0;34m:\u001b[0m\u001b[0;34m\u001b[0m\u001b[0m\n\u001b[0;32m---> 78\u001b[0;31m         \u001b[0msuper\u001b[0m\u001b[0;34m(\u001b[0m\u001b[0mModel\u001b[0m\u001b[0;34m,\u001b[0m \u001b[0mself\u001b[0m\u001b[0;34m)\u001b[0m\u001b[0;34m.\u001b[0m\u001b[0m_build\u001b[0m\u001b[0;34m(\u001b[0m\u001b[0;34m)\u001b[0m\u001b[0;34m\u001b[0m\u001b[0m\n\u001b[0m\u001b[1;32m     79\u001b[0m \u001b[0;34m\u001b[0m\u001b[0m\n\u001b[1;32m     80\u001b[0m         \u001b[0mself\u001b[0m\u001b[0;34m.\u001b[0m\u001b[0m_likelihood_tensor\u001b[0m \u001b[0;34m=\u001b[0m \u001b[0mself\u001b[0m\u001b[0;34m.\u001b[0m\u001b[0m_build_likelihood\u001b[0m\u001b[0;34m(\u001b[0m\u001b[0;34m)\u001b[0m\u001b[0;34m\u001b[0m\u001b[0m\n",
      "\u001b[0;32m~/anaconda3/envs/car/lib/python3.5/site-packages/gpflow-0.9.8-py3.5.egg/gpflow/params/parameterized.py\u001b[0m in \u001b[0;36m_build\u001b[0;34m(self)\u001b[0m\n\u001b[1;32m    202\u001b[0m     \u001b[0;32mdef\u001b[0m \u001b[0m_build\u001b[0m\u001b[0;34m(\u001b[0m\u001b[0mself\u001b[0m\u001b[0;34m)\u001b[0m\u001b[0;34m:\u001b[0m\u001b[0;34m\u001b[0m\u001b[0m\n\u001b[1;32m    203\u001b[0m         \u001b[0;32mfor\u001b[0m \u001b[0mparam\u001b[0m \u001b[0;32min\u001b[0m \u001b[0mself\u001b[0m\u001b[0;34m.\u001b[0m\u001b[0mparams\u001b[0m\u001b[0;34m:\u001b[0m\u001b[0;34m\u001b[0m\u001b[0m\n\u001b[0;32m--> 204\u001b[0;31m             \u001b[0mparam\u001b[0m\u001b[0;34m.\u001b[0m\u001b[0m_build_with_name_scope\u001b[0m\u001b[0;34m(\u001b[0m\u001b[0;34m)\u001b[0m \u001b[0;31m# pylint: disable=W0212\u001b[0m\u001b[0;34m\u001b[0m\u001b[0m\n\u001b[0m\u001b[1;32m    205\u001b[0m         \u001b[0mself\u001b[0m\u001b[0;34m.\u001b[0m\u001b[0m_prior_tensor\u001b[0m \u001b[0;34m=\u001b[0m \u001b[0mself\u001b[0m\u001b[0;34m.\u001b[0m\u001b[0m_build_prior\u001b[0m\u001b[0;34m(\u001b[0m\u001b[0;34m)\u001b[0m\u001b[0;34m\u001b[0m\u001b[0m\n\u001b[1;32m    206\u001b[0m \u001b[0;34m\u001b[0m\u001b[0m\n",
      "\u001b[0;32m~/anaconda3/envs/car/lib/python3.5/site-packages/gpflow-0.9.8-py3.5.egg/gpflow/core/node.py\u001b[0m in \u001b[0;36m_build_with_name_scope\u001b[0;34m(self, name)\u001b[0m\n\u001b[1;32m    103\u001b[0m         \u001b[0;32melif\u001b[0m \u001b[0mis_built\u001b[0m \u001b[0;32mis\u001b[0m \u001b[0mBuild\u001b[0m\u001b[0;34m.\u001b[0m\u001b[0mNO\u001b[0m\u001b[0;34m:\u001b[0m\u001b[0;34m\u001b[0m\u001b[0m\n\u001b[1;32m    104\u001b[0m             \u001b[0;32mwith\u001b[0m \u001b[0mtf\u001b[0m\u001b[0;34m.\u001b[0m\u001b[0mname_scope\u001b[0m\u001b[0;34m(\u001b[0m\u001b[0mname\u001b[0m\u001b[0;34m)\u001b[0m\u001b[0;34m:\u001b[0m\u001b[0;34m\u001b[0m\u001b[0m\n\u001b[0;32m--> 105\u001b[0;31m                 \u001b[0mself\u001b[0m\u001b[0;34m.\u001b[0m\u001b[0m_build\u001b[0m\u001b[0;34m(\u001b[0m\u001b[0;34m)\u001b[0m\u001b[0;34m\u001b[0m\u001b[0m\n\u001b[0m\u001b[1;32m    106\u001b[0m \u001b[0;34m\u001b[0m\u001b[0m\n\u001b[1;32m    107\u001b[0m     \u001b[0;34m@\u001b[0m\u001b[0mabc\u001b[0m\u001b[0;34m.\u001b[0m\u001b[0mabstractmethod\u001b[0m\u001b[0;34m\u001b[0m\u001b[0m\n",
      "\u001b[0;32m~/anaconda3/envs/car/lib/python3.5/site-packages/gpflow-0.9.8-py3.5.egg/gpflow/params/parameter.py\u001b[0m in \u001b[0;36m_build\u001b[0;34m(self)\u001b[0m\n\u001b[1;32m    189\u001b[0m \u001b[0;34m\u001b[0m\u001b[0m\n\u001b[1;32m    190\u001b[0m     \u001b[0;32mdef\u001b[0m \u001b[0m_build\u001b[0m\u001b[0;34m(\u001b[0m\u001b[0mself\u001b[0m\u001b[0;34m)\u001b[0m\u001b[0;34m:\u001b[0m\u001b[0;34m\u001b[0m\u001b[0m\n\u001b[0;32m--> 191\u001b[0;31m         \u001b[0mself\u001b[0m\u001b[0;34m.\u001b[0m\u001b[0m_unconstrained_tensor\u001b[0m \u001b[0;34m=\u001b[0m \u001b[0mself\u001b[0m\u001b[0;34m.\u001b[0m\u001b[0m_build_parameter\u001b[0m\u001b[0;34m(\u001b[0m\u001b[0;34m)\u001b[0m  \u001b[0;31m# pylint: disable=W0201\u001b[0m\u001b[0;34m\u001b[0m\u001b[0m\n\u001b[0m\u001b[1;32m    192\u001b[0m         \u001b[0mself\u001b[0m\u001b[0;34m.\u001b[0m\u001b[0m_constrained_tensor\u001b[0m \u001b[0;34m=\u001b[0m \u001b[0mself\u001b[0m\u001b[0;34m.\u001b[0m\u001b[0m_build_constrained\u001b[0m\u001b[0;34m(\u001b[0m\u001b[0;34m)\u001b[0m  \u001b[0;31m# pylint: disable=W0201\u001b[0m\u001b[0;34m\u001b[0m\u001b[0m\n\u001b[1;32m    193\u001b[0m         \u001b[0mself\u001b[0m\u001b[0;34m.\u001b[0m\u001b[0m_prior_tensor\u001b[0m \u001b[0;34m=\u001b[0m \u001b[0mself\u001b[0m\u001b[0;34m.\u001b[0m\u001b[0m_build_prior\u001b[0m\u001b[0;34m(\u001b[0m\u001b[0;34m)\u001b[0m              \u001b[0;31m# pylint: disable=W0201\u001b[0m\u001b[0;34m\u001b[0m\u001b[0m\n",
      "\u001b[0;32m~/anaconda3/envs/car/lib/python3.5/site-packages/gpflow-0.9.8-py3.5.egg/gpflow/params/parameter.py\u001b[0m in \u001b[0;36m_build_parameter\u001b[0;34m(self)\u001b[0m\n\u001b[1;32m    201\u001b[0m         \u001b[0mtensor\u001b[0m \u001b[0;34m=\u001b[0m \u001b[0mmisc\u001b[0m\u001b[0;34m.\u001b[0m\u001b[0mget_variable_by_name\u001b[0m\u001b[0;34m(\u001b[0m\u001b[0mname\u001b[0m\u001b[0;34m)\u001b[0m\u001b[0;34m\u001b[0m\u001b[0m\n\u001b[1;32m    202\u001b[0m         \u001b[0;32mif\u001b[0m \u001b[0mtensor\u001b[0m \u001b[0;32mis\u001b[0m \u001b[0;32mnot\u001b[0m \u001b[0;32mNone\u001b[0m\u001b[0;34m:\u001b[0m\u001b[0;34m\u001b[0m\u001b[0m\n\u001b[0;32m--> 203\u001b[0;31m             \u001b[0mself\u001b[0m\u001b[0;34m.\u001b[0m\u001b[0m_check_tensor_trainable\u001b[0m\u001b[0;34m(\u001b[0m\u001b[0mtensor\u001b[0m\u001b[0;34m)\u001b[0m\u001b[0;34m\u001b[0m\u001b[0m\n\u001b[0m\u001b[1;32m    204\u001b[0m             \u001b[0;32mreturn\u001b[0m \u001b[0mtensor\u001b[0m\u001b[0;34m\u001b[0m\u001b[0m\n\u001b[1;32m    205\u001b[0m \u001b[0;34m\u001b[0m\u001b[0m\n",
      "\u001b[0;32m~/anaconda3/envs/car/lib/python3.5/site-packages/gpflow-0.9.8-py3.5.egg/gpflow/params/parameter.py\u001b[0m in \u001b[0;36m_check_tensor_trainable\u001b[0;34m(self, tensor)\u001b[0m\n\u001b[1;32m    241\u001b[0m             \u001b[0mparam_status\u001b[0m \u001b[0;34m=\u001b[0m \u001b[0;34m'trainable'\u001b[0m \u001b[0;32mif\u001b[0m \u001b[0mself\u001b[0m\u001b[0;34m.\u001b[0m\u001b[0mtrainable\u001b[0m \u001b[0;32melse\u001b[0m \u001b[0;34m'not'\u001b[0m\u001b[0;34m\u001b[0m\u001b[0m\n\u001b[1;32m    242\u001b[0m             \u001b[0mmsg\u001b[0m \u001b[0;34m=\u001b[0m \u001b[0;34m'Externally defined tensor is {0} whilst parameter is {1}.'\u001b[0m\u001b[0;34m\u001b[0m\u001b[0m\n\u001b[0;32m--> 243\u001b[0;31m             \u001b[0;32mraise\u001b[0m \u001b[0mGPflowError\u001b[0m\u001b[0;34m(\u001b[0m\u001b[0mmsg\u001b[0m\u001b[0;34m.\u001b[0m\u001b[0mformat\u001b[0m\u001b[0;34m(\u001b[0m\u001b[0mtensor_status\u001b[0m\u001b[0;34m,\u001b[0m \u001b[0mparam_status\u001b[0m\u001b[0;34m)\u001b[0m\u001b[0;34m)\u001b[0m\u001b[0;34m\u001b[0m\u001b[0m\n\u001b[0m\u001b[1;32m    244\u001b[0m \u001b[0;34m\u001b[0m\u001b[0m\n\u001b[1;32m    245\u001b[0m     \u001b[0;32mdef\u001b[0m \u001b[0m_init_parameter_defaults\u001b[0m\u001b[0;34m(\u001b[0m\u001b[0mself\u001b[0m\u001b[0;34m)\u001b[0m\u001b[0;34m:\u001b[0m\u001b[0;34m\u001b[0m\u001b[0m\n",
      "\u001b[0;31mGPflowError\u001b[0m: Externally defined tensor is trainable whilst parameter is not."
     ]
    }
   ],
   "source": [
    "# Setup the experiment and plotting.\n",
    "Ms = [4, 8, 16, 32, 64]\n",
    "\n",
    "\n",
    "# Run sparse classification with increasing number of inducing points\n",
    "models = []\n",
    "for index, num_inducing in enumerate(Ms):\n",
    "    # kmeans for selecting Z\n",
    "    from scipy.cluster.vq import kmeans\n",
    "    Z = kmeans(Xtrain, num_inducing)[0]\n",
    "\n",
    "    m = gpflow.models.SVGP(Xtrain, Ytrain,\n",
    "                         kern=gpflow.kernels.RBF(2),\n",
    "                         likelihood=gpflow.likelihoods.Bernoulli(), Z=Z)\n",
    "    #Initially fix the hyperparameters.\n",
<<<<<<< HEAD
    "    m.Z.set_trainable(False)\n",
    "    m.compile()\n",
    "    gpflow.train.ScipyOptimizer(options=dict(maxiter=20)).minimize(m)\n",
    "    \n",
    "    #Unfix the hyperparameters.\n",
    "    m.Z.set_trainable(True)\n",
    "    gpflow.train.ScipyOptimizer(options=dict(maxiter=200)).minimize(m)\n",
=======
    "    m.feat.fixed = True\n",
    "    m.optimize(maxiter=20)\n",
    "\n",
    "    #Unfix the hyperparameters.\n",
    "    m.feat.fixed = False\n",
    "    m.optimize(maxiter=200)\n",
>>>>>>> c250c858
    "    models.append(m)\n",
    "\n",
    "\n"
   ]
  },
  {
   "cell_type": "code",
   "execution_count": 10,
   "metadata": {
    "collapsed": false,
    "deletable": true,
    "editable": true
   },
   "outputs": [
    {
     "name": "stdout",
     "output_type": "stream",
     "text": [
      "INFO:tensorflow:Optimization terminated with:\n",
      "  Message: b'CONVERGENCE: REL_REDUCTION_OF_F_<=_FACTR*EPSMCH'\n",
      "  Objective function value: 106.660960\n",
      "  Number of iterations: 233\n",
      "  Number of functions evaluations: 244\n"
     ]
    }
   ],
   "source": [
    "#Run variational approximation without sparsity..\n",
    "#..be aware that this is much slower.\n",
    "m = gpflow.models.VGP(Xtrain, Ytrain,\n",
    "                   kern=gpflow.kernels.RBF(2),\n",
    "                   likelihood=gpflow.likelihoods.Bernoulli())\n",
    "m.compile()\n",
    "gpflow.train.ScipyOptimizer(options=dict(maxiter=2000)).minimize(m)\n",
    "models.append(m)\n"
   ]
  },
  {
   "cell_type": "code",
   "execution_count": 11,
   "metadata": {
    "collapsed": false,
    "deletable": true,
    "editable": true
   },
   "outputs": [
    {
     "ename": "TypeError",
     "evalue": "'AxesSubplot' object does not support indexing",
     "output_type": "error",
     "traceback": [
      "\u001b[0;31m---------------------------------------------------------------------------\u001b[0m",
      "\u001b[0;31mTypeError\u001b[0m                                 Traceback (most recent call last)",
      "\u001b[0;32m<ipython-input-11-d03985a29a12>\u001b[0m in \u001b[0;36m<module>\u001b[0;34m()\u001b[0m\n\u001b[1;32m      2\u001b[0m \u001b[0mfig\u001b[0m\u001b[0;34m,\u001b[0m \u001b[0maxes\u001b[0m \u001b[0;34m=\u001b[0m \u001b[0mplt\u001b[0m\u001b[0;34m.\u001b[0m\u001b[0msubplots\u001b[0m\u001b[0;34m(\u001b[0m\u001b[0;36m1\u001b[0m\u001b[0;34m,\u001b[0m \u001b[0mlen\u001b[0m\u001b[0;34m(\u001b[0m\u001b[0mmodels\u001b[0m\u001b[0;34m)\u001b[0m\u001b[0;34m,\u001b[0m \u001b[0mfigsize\u001b[0m\u001b[0;34m=\u001b[0m\u001b[0;34m(\u001b[0m\u001b[0;36m12.5\u001b[0m\u001b[0;34m,\u001b[0m \u001b[0;36m2.5\u001b[0m\u001b[0;34m)\u001b[0m\u001b[0;34m,\u001b[0m \u001b[0msharex\u001b[0m\u001b[0;34m=\u001b[0m\u001b[0;32mTrue\u001b[0m\u001b[0;34m,\u001b[0m \u001b[0msharey\u001b[0m\u001b[0;34m=\u001b[0m\u001b[0;32mTrue\u001b[0m\u001b[0;34m)\u001b[0m\u001b[0;34m\u001b[0m\u001b[0m\n\u001b[1;32m      3\u001b[0m \u001b[0;32mfor\u001b[0m \u001b[0mi\u001b[0m\u001b[0;34m,\u001b[0m \u001b[0mm\u001b[0m \u001b[0;32min\u001b[0m \u001b[0menumerate\u001b[0m\u001b[0;34m(\u001b[0m\u001b[0mmodels\u001b[0m\u001b[0;34m)\u001b[0m\u001b[0;34m:\u001b[0m\u001b[0;34m\u001b[0m\u001b[0m\n\u001b[0;32m----> 4\u001b[0;31m     \u001b[0mplot\u001b[0m\u001b[0;34m(\u001b[0m\u001b[0mm\u001b[0m\u001b[0;34m,\u001b[0m \u001b[0maxes\u001b[0m\u001b[0;34m[\u001b[0m\u001b[0mi\u001b[0m\u001b[0;34m]\u001b[0m\u001b[0;34m)\u001b[0m\u001b[0;34m\u001b[0m\u001b[0m\n\u001b[0m\u001b[1;32m      5\u001b[0m \u001b[0maxes\u001b[0m\u001b[0;34m[\u001b[0m\u001b[0mi\u001b[0m\u001b[0;34m]\u001b[0m\u001b[0;34m.\u001b[0m\u001b[0mset_yticks\u001b[0m\u001b[0;34m(\u001b[0m\u001b[0;34m[\u001b[0m\u001b[0;34m]\u001b[0m\u001b[0;34m)\u001b[0m\u001b[0;34m\u001b[0m\u001b[0m\n\u001b[1;32m      6\u001b[0m \u001b[0maxes\u001b[0m\u001b[0;34m[\u001b[0m\u001b[0mi\u001b[0m\u001b[0;34m]\u001b[0m\u001b[0;34m.\u001b[0m\u001b[0mset_xticks\u001b[0m\u001b[0;34m(\u001b[0m\u001b[0;34m[\u001b[0m\u001b[0;34m]\u001b[0m\u001b[0;34m)\u001b[0m\u001b[0;34m\u001b[0m\u001b[0m\n",
      "\u001b[0;31mTypeError\u001b[0m: 'AxesSubplot' object does not support indexing"
     ]
    },
    {
     "data": {
      "image/png": "iVBORw0KGgoAAAANSUhEUgAAAuYAAACrCAYAAAAqwFnIAAAABHNCSVQICAgIfAhkiAAAAAlwSFlz\nAAALEgAACxIB0t1+/AAADptJREFUeJzt3W+IXfWdx/H37NwIC3Ub6IXiJBHCEu1O/7igRigLxvWB\niVuaFtrvJikFRRimNWUf5tF2H/gkhZYaMLFMQyuh0OFLK60U23QpFIUaTCu2NgZkiMVMphBGiy36\nIATvPrhX9u6scX5nvHPvL/e+X3Ag55zvuecLfpn5eOZ3753qdDpIkiRJGq2/G3UDkiRJkgzmkiRJ\nUhUM5pIkSVIFDOaSJElSBQzmkiRJUgUM5pIkSVIFWusVRMT3gM8AlzPzE+9xfgo4BtwPvA08kJkv\nDLpRSZIkaZyVPDF/Atj7Puf3Abt62xzw+AdvS5IkSZos6wbzzHwGeON9SvYDpzKzk5lngK0RcdOg\nGpQkSZImwSDWmG8DLvbtL/eOSZIkSSq07hrzQYqIObrLXcjM24d5b0mSJGmIpppeMIhgfgnY0be/\nvXfs/8nMBWCht9tZWVkZwO01CdrtNqurq6NuQ9cBZ0VNOC8q5ayoiZmZmQ1dN4hg/hRwOCIWgbuA\nNzPzzwN4XUmSJGlilHxc4g+BPUA7IpaB/wK2AGTmd4Cn6X5U4hLdj0t8cLOalSRJksbVVKfTGdW9\nXcqiYv4JUaWcFTXhvKiUs6ImektZGq8x95s/JUmSpAoYzCVJkqQKGMwlSZKkChjMJUmSpAoYzCVJ\nkqQKGMwlSZKkChjMJUmSpAoYzCVJkqQKGMwlSZKkChjMJUmSpAoYzCVJkqQKGMwlSZKkChjMJUmS\npAoYzCVJkqQKGMwlSZKkChjMJUmSpAoYzCVJkqQKGMwlSZKkCrRKiiJiL3AMmAZOZubRNec/DPwA\nuLn3mt/MzO8PuFdJkiRpbK37xDwipoHjwD5gFjgYEbNryh4GXs7M24A9wLci4oYB9ypJkiSNrZKl\nLLuBpcy8kJlXgEVg/5qaDnBjREwBHwLeAK4OtFNJkiRpjJUE823Axb795d6xfo8B/wSsAC8B/5GZ\n7wykQ0mSJGkCFK0xL3Af8CLwr8A/Av8dEc9m5l/7iyJiDpgDyEza7faAbq9x12q1nBcVcVbUhPOi\nUs6KhqEkmF8CdvTtb+8d6/cgcDQzO8BSRLwKfAx4vr8oMxeAhd5uZ3V1dUNNa/K0222cF5VwVtSE\n86JSzoqamJmZ2dB1JcH8LLArInbSDeQHgENral4D7gWejYiPArcCFzbUkSRJkjSB1l1jnplXgcPA\naeB891Cei4j5iJjvlT0CfDoiXgJ+BRzJTP+3UpIkSSo01el0RnXvzsrKyqjureuMf0JUKWdFTTgv\nKuWsqIneUpapptf5zZ+SJElSBQzmkiRJUgUM5pIkSVIFDOaSJElSBQzmkiRJUgUM5pIkSVIFDOaS\nJElSBQzmkiRJUgUM5pIkSVIFDOaSJElSBQzmkiRJUgUM5pIkSVIFDOaSJElSBQzmkiRJUgUM5pIk\nSVIFDOaSJElSBQzmkiRJUgUM5pIkSVIFDOaSJElSBVolRRGxFzgGTAMnM/Poe9TsAR4FtgCrmXn3\nAPuUJEmSxtq6T8wjYho4DuwDZoGDETG7pmYrcAL4bGZ+HPjiJvQqSZIkja2SpSy7gaXMvJCZV4BF\nYP+amkPAk5n5GkBmXh5sm5IkSdJ4K1nKsg242Le/DNy1puYWYEtE/Bq4ETiWmafWvlBEzAFzAJlJ\nu93eSM+aQK1Wy3lREWdFTTgvKuWsaBiK1pgXvs7twL3A3wPPRcSZzHylvygzF4CF3m5ndXV1QLfX\nuGu32zgvKuGsqAnnRaWcFTUxMzOzoetKgvklYEff/vbesX7LwOuZ+RbwVkQ8A9wGvIIkSZKkdZUE\n87PArojYSTeQH6C7przfT4HHIqIF3EB3qcu3B9moJEmSNM7WffNnZl4FDgOngfPdQ3kuIuYjYr5X\ncx74BfAH4Hm6H6n4x81rW5IkSRovU51OZ1T37qysrIzq3rrOuLZPpZwVNeG8qJSzoiZ6a8ynml7n\nN39KkiRJFTCYS5IkSRUwmEuSJEkVMJhLkiRJFTCYS5IkSRUwmEuSJEkVMJhLkiRJFTCYS5IkSRUw\nmEuSJEkVMJhLkiRJFTCYS5IkSRUwmEuSJEkVMJhLkiRJFTCYS5IkSRUwmEuSJEkVMJhLkiRJFTCY\nS5IkSRUwmEuSJEkVaJUURcRe4BgwDZzMzKPXqLsTeA44kJk/GliXkiRJ0phb94l5REwDx4F9wCxw\nMCJmr1H3DeCXg25SkiRJGnclS1l2A0uZeSEzrwCLwP73qPsa8GPg8gD7kyRJkiZCyVKWbcDFvv1l\n4K7+gojYBnweuAe481ovFBFzwBxAZtJut5v2qwnVarWcFxVxVtSE86JSzoqGoWiNeYFHgSOZ+U5E\nXLMoMxeAhd5uZ3V1dUC317hrt9s4LyrhrKgJ50WlnBU1MTMzs6HrSpayXAJ29O1v7x3rdwewGBF/\nAr4AnIiIz22oI0mSJGkClTwxPwvsioiddAP5AeBQf0Fm7nz33xHxBPCzzPzJAPuUJEmSxtq6T8wz\n8ypwGDgNnO8eynMRMR8R85vdoCRJkjQJpjqdzqju3VlZWRnVvXWdcW2fSjkrasJ5USlnRU301phP\nNb3Ob/6UJEmSKmAwlyRJkipgMJckSZIqYDCXJEmSKmAwlyRJkipgMJckSZIqYDCXJEmSKmAwlyRJ\nkipgMJckSZIqYDCXJEmSKmAwlyRJkipgMJckSZIqYDCXJEmSKmAwlyRJkipgMJckSZIqYDCXJEmS\nKmAwlyRJkipgMJckSZIq0Copioi9wDFgGjiZmUfXnP8ScASYAv4GfCUzfz/gXiVJkqSxte4T84iY\nBo4D+4BZ4GBEzK4pexW4OzM/CTwCLAy6UUmSJGmclTwx3w0sZeYFgIhYBPYDL79bkJm/6as/A2wf\nZJOSJEnSuCtZY74NuNi3v9w7di0PAT//IE1JkiRJk6ZojXmpiLiHbjD/l2ucnwPmADKTdrs9yNtr\njLVaLedFRZwVNeG8qJSzomEoCeaXgB19+9t7x/6PiPgUcBLYl5mvv9cLZeYC/7v+vLO6utqsW02s\ndruN86ISzoqacF5UyllREzMzMxu6riSYnwV2RcROuoH8AHCovyAibgaeBL6cma9sqBNJkiRpgq27\nxjwzrwKHgdPA+e6hPBcR8xEx3yv7OvAR4EREvBgRv920jiVJkqQxNNXpdEZ1787Kysqo7q3rjH9C\nVClnRU04LyrlrKiJ3lKWqabX+c2fkiRJUgUM5pIkSVIFDOaSJElSBQzmkiRJUgUM5pIkSVIFDOaS\nJElSBQzmkiRJUgUM5pIkSVIFDOaSJElSBQzmkiRJUgUM5pIkSVIFDOaSJElSBQzmkiRJUgUM5pIk\nSVIFDOaSJElSBQzmkiRJUgUM5pIkSVIFDOaSJElSBVolRRGxFzgGTAMnM/PomvNTvfP3A28DD2Tm\nCwPuVZIkSRpb6z4xj4hp4DiwD5gFDkbE7JqyfcCu3jYHPD7gPiVJkqSxVrKUZTewlJkXMvMKsAjs\nX1OzHziVmZ3MPANsjYibBtyrJEmSNLZKgvk24GLf/nLvWNMaSZIkSddQtMZ8UCJiju5SFzKTmZmZ\nYd5e1znnRaWcFTXhvKiUs6LNVvLE/BKwo29/e+9Y0xoycyEz78jMOyLid8CUm1vJ5ry4lW7OiluT\nzXlxK92cFbcmW29eGit5Yn4W2BURO+mG7QPAoTU1TwGHI2IRuAt4MzP/vJGGJEmSpEm07hPzzLwK\nHAZOA+e7h/JcRMxHxHyv7GngArAEfBf46ib1K0mSJI2lojXmmfk03fDdf+w7ff/uAA83vPdCw3pN\nNudFpZwVNeG8qJSzoiY2NC9TnU5n0I1IkiRJaqjkzZ+SJEmSNtmmf1xiROwFjgHTwMnMPLrm/FTv\n/P3A28ADmfnCZvel+hTMypeAI3Tf8fw34CuZ+fuhN6oqrDcvfXV3As8BBzLzR0NsUZUomZWI2AM8\nCmwBVjPz7qE2qWoU/C76MPAD4Ga6Oeqbmfn9oTeqkYuI7wGfAS5n5ife43zjjLupT8wjYho4DuwD\nZoGDETG7pmwfsKu3zQGPb2ZPqlPhrLwK3J2ZnwQewfV+E6twXt6t+wbwy+F2qFqUzEpEbAVOAJ/N\nzI8DXxx6o6pC4c+Wh4GXM/M2YA/wrYi4YaiNqhZPAHvf53zjjLvZS1l2A0uZeSEzrwCLwP41NfuB\nU5nZycwzwNaIuGmT+1J91p2VzPxNZv6lt3uG7uflazKV/GwB+BrwY+DyMJtTVUpm5RDwZGa+BpCZ\nzsvkKpmXDnBj72noh4A3gKvDbVM1yMxn6P73v5bGGXezl7JsAy727S/T/Zzz9Wq2AX4O+mQpmZV+\nDwE/39SOVLN15yUitgGfB+4B7hxea6pMyc+WW4AtEfFr4EbgWGaeGk57qkzJvDxG9/tbVujOy79n\n5jvDaU/XmcYZ1zd/6roTEffQDeZHRt2LqvYocMRfmCrQAm4H/g24D/jPiLhltC2pYvcBLwIzwD8D\nj0XEP4y2JY2LzQ7ml4Adffvbe8ea1mj8Fc1BRHwKOAnsz8zXh9Sb6lMyL3cAixHxJ+ALwImI+Nxw\n2lNFSmZlGTidmW9l5irwDHDbkPpTXUrm5UG6S586mblE9/1PHxtSf7q+NM64m72U5SywKyJ29ho5\nQHctX7+ngMMRsUj3z0VvZqbLWCbPurMSETcDTwJfzsxXht+iKrLuvGTmznf/HRFPAD/LzJ8Ms0lV\noeT30E/pPvVsATfQ/V307aF2qVqUzMtrwL3AsxHxUeBWut9+Lq3VOONu6hPzzLwKHAZOA+e7h/Jc\nRMxHxHyv7Gm6A70EfBf46mb2pDoVzsrXgY/QffL5YkT8dkTtasQK50UqmpXMPA/8AvgD8Dzdj8j7\n46h61ugU/mx5BPh0RLwE/IrukrnV0XSsUYqIH9L9ON5bI2I5Ih76oBnXb/6UJEmSKuCbPyVJkqQK\nGMwlSZKkChjMJUmSpAoYzCVJkqQKGMwlSZKkChjMJUmSpAoYzCVJkqQKGMwlSZKkCvwP6pUy+YAZ\n/8UAAAAASUVORK5CYII=\n",
      "text/plain": [
       "<matplotlib.figure.Figure at 0x11cfee518>"
      ]
     },
     "metadata": {},
     "output_type": "display_data"
    }
   ],
   "source": [
    "# make plots.\n",
    "fig, axes = plt.subplots(1, len(models), figsize=(12.5, 2.5), sharex=True, sharey=True)\n",
    "for i, m in enumerate(models):\n",
    "    plot(m, axes[i])\n",
    "axes[i].set_yticks([])\n",
    "axes[i].set_xticks([])"
   ]
  },
  {
   "cell_type": "code",
   "execution_count": 9,
   "metadata": {
    "collapsed": true,
    "deletable": true,
    "editable": true
   },
   "outputs": [],
   "source": [
    "models = models[:-3] + models[-1:]"
   ]
  },
  {
   "cell_type": "code",
   "execution_count": 14,
   "metadata": {
    "collapsed": false,
    "deletable": true,
    "editable": true
   },
   "outputs": [
    {
     "data": {
      "text/plain": [
       "1"
      ]
     },
     "execution_count": 14,
     "metadata": {},
     "output_type": "execute_result"
    }
   ],
   "source": [
    "len(models)"
   ]
  },
  {
   "cell_type": "markdown",
   "metadata": {},
   "source": []
  }
 ],
 "metadata": {
  "anaconda-cloud": {},
  "kernelspec": {
   "display_name": "Python [default]",
   "language": "python",
   "name": "python3"
  },
  "language_info": {
   "codemirror_mode": {
    "name": "ipython",
    "version": 3
   },
   "file_extension": ".py",
   "mimetype": "text/x-python",
   "name": "python",
   "nbconvert_exporter": "python",
   "pygments_lexer": "ipython3",
   "version": "3.5.2"
  }
 },
 "nbformat": 4,
 "nbformat_minor": 0
}<|MERGE_RESOLUTION|>--- conflicted
+++ resolved
@@ -146,22 +146,13 @@
     "                         kern=gpflow.kernels.RBF(2),\n",
     "                         likelihood=gpflow.likelihoods.Bernoulli(), Z=Z)\n",
     "    #Initially fix the hyperparameters.\n",
-<<<<<<< HEAD
-    "    m.Z.set_trainable(False)\n",
+    "    m.feat.set_trainable(False)\n",
     "    m.compile()\n",
     "    gpflow.train.ScipyOptimizer(options=dict(maxiter=20)).minimize(m)\n",
     "    \n",
     "    #Unfix the hyperparameters.\n",
-    "    m.Z.set_trainable(True)\n",
+    "    m.feat.set_trainable(True)\n",
     "    gpflow.train.ScipyOptimizer(options=dict(maxiter=200)).minimize(m)\n",
-=======
-    "    m.feat.fixed = True\n",
-    "    m.optimize(maxiter=20)\n",
-    "\n",
-    "    #Unfix the hyperparameters.\n",
-    "    m.feat.fixed = False\n",
-    "    m.optimize(maxiter=200)\n",
->>>>>>> c250c858
     "    models.append(m)\n",
     "\n",
     "\n"
