--- conflicted
+++ resolved
@@ -57,14 +57,9 @@
 
 class TestNeedsRecompile(GPflowTestCase):
     def setUp(self):
-<<<<<<< HEAD
-        with self.test_session():
-            self.m = GPflow.model.Model()
-            self.m.p = GPflow.param.Param(1.0)
-=======
-        self.m = gpflow.model.Model()
-        self.m.p = gpflow.param.Param(1.0)
->>>>>>> 91aa5884
+        with self.test_session():
+            self.m = gpflow.model.Model()
+            self.m.p = gpflow.param.Param(1.0)
 
     def test_fix(self):
         with self.test_session():
@@ -73,34 +68,33 @@
             self.assertTrue(self.m._needs_recompile)
 
     def test_replace_param(self):
-<<<<<<< HEAD
         with self.test_session():
             self.m._needs_recompile = False
-            new_p = GPflow.param.Param(3.0)
+            new_p = gpflow.param.Param(3.0)
             self.m.p = new_p
             self.assertTrue(self.m._needs_recompile)
 
     def test_set_prior(self):
         with self.test_session():
             self.m._needs_recompile = False
-            self.m.p.prior = GPflow.priors.Gaussian(0, 1)
+            self.m.p.prior = gpflow.priors.Gaussian(0, 1)
             self.assertTrue(self.m._needs_recompile)
 
     def test_set_transform(self):
         with self.test_session():
             self.m._needs_recompile = False
-            self.m.p.transform = GPflow.transforms.Identity()
+            self.m.p.transform = gpflow.transforms.Identity()
             self.assertTrue(self.m._needs_recompile)
 
     def test_replacement(self):
         with self.test_session():
-            m = GPflow.model.Model()
-            m.p = GPflow.param.Parameterized()
-            m.p.p = GPflow.param.Param(1.0)
+            m = gpflow.model.Model()
+            m.p = gpflow.param.Parameterized()
+            m.p.p = gpflow.param.Param(1.0)
             m._needs_recompile = False
             # replace Parameterized
-            new_p = GPflow.param.Parameterized()
-            new_p.p = GPflow.param.Param(1.0)
+            new_p = gpflow.param.Parameterized()
+            new_p.p = gpflow.param.Param(1.0)
             m.p = new_p
             self.assertTrue(m._needs_recompile is True)
 
@@ -108,11 +102,11 @@
 class TestModelSessionGraphArguments(GPflowTestCase):
     """Tests for external graph and session passed to model."""
 
-    class Dummy(GPflow.model.Model):
+    class Dummy(gpflow.model.Model):
         """Dummy class with naive build_likelihood function"""
         def __init__(self):
-            GPflow.model.Model.__init__(self)
-            self.x = GPflow.param.Param(10)
+            gpflow.model.Model.__init__(self)
+            self.x = gpflow.param.Param(10)
 
         def build_likelihood(self):
             return tf.negative(tf.reduce_sum(tf.square(self.x)))
@@ -153,33 +147,6 @@
         self.assertEqual(sess6, sess_default)
 
         [m.session.close() for m in models]
-=======
-        self.m._needs_recompile = False
-        new_p = gpflow.param.Param(3.0)
-        self.m.p = new_p
-        self.assertTrue(self.m._needs_recompile)
-
-    def test_set_prior(self):
-        self.m._needs_recompile = False
-        self.m.p.prior = gpflow.priors.Gaussian(0, 1)
-        self.assertTrue(self.m._needs_recompile)
-
-    def test_set_transform(self):
-        self.m._needs_recompile = False
-        self.m.p.transform = gpflow.transforms.Identity()
-        self.assertTrue(self.m._needs_recompile)
-
-    def test_replacement(self):
-        m = gpflow.model.Model()
-        m.p = gpflow.param.Parameterized()
-        m.p.p = gpflow.param.Param(1.0)
-        m._needs_recompile = False
-        # replace Parameterized
-        new_p = gpflow.param.Parameterized()
-        new_p.p = gpflow.param.Param(1.0)
-        m.p = new_p
-        self.assertTrue(m._needs_recompile is True)
->>>>>>> 91aa5884
 
 
 class KeyboardRaiser:
@@ -200,19 +167,11 @@
 
 class TestKeyboardCatching(GPflowTestCase):
     def setUp(self):
-<<<<<<< HEAD
         with self.test_session():
             X = np.random.randn(1000, 3)
             Y = np.random.randn(1000, 3)
             Z = np.random.randn(100, 3)
-            self.m = GPflow.sgpr.SGPR(X, Y, Z=Z, kern=GPflow.kernels.RBF(3))
-=======
-        tf.reset_default_graph()
-        X = np.random.randn(1000, 3)
-        Y = np.random.randn(1000, 3)
-        Z = np.random.randn(100, 3)
-        self.m = gpflow.sgpr.SGPR(X, Y, Z=Z, kern=gpflow.kernels.RBF(3))
->>>>>>> 91aa5884
+            self.m = gpflow.sgpr.SGPR(X, Y, Z=Z, kern=gpflow.kernels.RBF(3))
 
     def test_optimize_np(self):
         with self.test_session():
@@ -235,34 +194,19 @@
 
 class TestLikelihoodAutoflow(GPflowTestCase):
     def setUp(self):
-<<<<<<< HEAD
         with self.test_session():
             X = np.random.randn(1000, 3)
             Y = np.random.randn(1000, 3)
             Z = np.random.randn(100, 3)
-            self.m = GPflow.sgpr.SGPR(X, Y, Z=Z, kern=GPflow.kernels.RBF(3))
+            self.m = gpflow.sgpr.SGPR(X, Y, Z=Z, kern=gpflow.kernels.RBF(3))
 
     def test_lik_and_prior(self):
         with self.test_session():
             l0 = self.m.compute_log_likelihood()
             p0 = self.m.compute_log_prior()
-            self.m.kern.variance.prior = GPflow.priors.Gamma(1.4, 1.6)
+            self.m.kern.variance.prior = gpflow.priors.Gamma(1.4, 1.6)
             l1 = self.m.compute_log_likelihood()
             p1 = self.m.compute_log_prior()
-=======
-        tf.reset_default_graph()
-        X = np.random.randn(1000, 3)
-        Y = np.random.randn(1000, 3)
-        Z = np.random.randn(100, 3)
-        self.m = gpflow.sgpr.SGPR(X, Y, Z=Z, kern=gpflow.kernels.RBF(3))
-
-    def test_lik_and_prior(self):
-        l0 = self.m.compute_log_likelihood()
-        p0 = self.m.compute_log_prior()
-        self.m.kern.variance.prior = gpflow.priors.Gamma(1.4, 1.6)
-        l1 = self.m.compute_log_likelihood()
-        p1 = self.m.compute_log_prior()
->>>>>>> 91aa5884
 
             self.assertTrue(p0 == 0.0)
             self.assertFalse(p0 == p1)
@@ -271,13 +215,8 @@
 
 class TestName(GPflowTestCase):
     def test_name(self):
-<<<<<<< HEAD
-        m = GPflow.model.Model(name='foo')
+        m = gpflow.model.Model(name='foo')
         self.assertEqual(m.name, 'foo')
-=======
-        m = gpflow.model.Model(name='foo')
-        assert m.name == 'foo'
->>>>>>> 91aa5884
 
 
 class TestNoRecompileThroughNewModelInstance(GPflowTestCase):
@@ -288,115 +227,74 @@
         self.Y = np.random.rand(10, 1)
 
     def test_gpr(self):
-<<<<<<< HEAD
-        with self.test_session():
-            m1 = GPflow.gpr.GPR(self.X, self.Y, GPflow.kernels.Matern32(2))
-            m1.compile()
-            m2 = GPflow.gpr.GPR(self.X, self.Y, GPflow.kernels.Matern32(2))
+        with self.test_session():
+            m1 = gpflow.gpr.GPR(self.X, self.Y, gpflow.kernels.Matern32(2))
+            m1.compile()
+            m2 = gpflow.gpr.GPR(self.X, self.Y, gpflow.kernels.Matern32(2))
             self.assertFalse(m1._needs_recompile)
 
     def test_sgpr(self):
         with self.test_session():
-            m1 = GPflow.sgpr.SGPR(self.X, self.Y, GPflow.kernels.Matern32(2), Z=self.X)
-            m1.compile()
-            m2 = GPflow.sgpr.SGPR(self.X, self.Y, GPflow.kernels.Matern32(2), Z=self.X)
+            m1 = gpflow.sgpr.SGPR(self.X, self.Y, gpflow.kernels.Matern32(2), Z=self.X)
+            m1.compile()
+            m2 = gpflow.sgpr.SGPR(self.X, self.Y, gpflow.kernels.Matern32(2), Z=self.X)
             self.assertFalse(m1._needs_recompile)
 
     def test_gpmc(self):
         with self.test_session():
-            m1 = GPflow.gpmc.GPMC(
-                self.X, self.Y,
-                GPflow.kernels.Matern32(2),
-                likelihood=GPflow.likelihoods.StudentT())
-            m1.compile()
-            m2 = GPflow.gpmc.GPMC(
+            m1 = gpflow.gpmc.GPMC(
+                self.X, self.Y,
+                gpflow.kernels.Matern32(2),
+                likelihood=gpflow.likelihoods.StudentT())
+            m1.compile()
+            m2 = gpflow.gpmc.GPMC(
                     self.X, self.Y,
-                    GPflow.kernels.Matern32(2),
-                    likelihood=GPflow.likelihoods.StudentT())
+                    gpflow.kernels.Matern32(2),
+                    likelihood=gpflow.likelihoods.StudentT())
             self.assertFalse(m1._needs_recompile)
 
     def test_sgpmc(self):
         with self.test_session():
-            m1 = GPflow.sgpmc.SGPMC(
-                self.X, self.Y,
-                GPflow.kernels.Matern32(2),
-                likelihood=GPflow.likelihoods.StudentT(),
+            m1 = gpflow.sgpmc.SGPMC(
+                self.X, self.Y,
+                gpflow.kernels.Matern32(2),
+                likelihood=gpflow.likelihoods.StudentT(),
                 Z=self.X)
             m1.compile()
-            m2 = GPflow.sgpmc.SGPMC(
-                self.X, self.Y,
-                GPflow.kernels.Matern32(2),
-                likelihood=GPflow.likelihoods.StudentT(),
+            m2 = gpflow.sgpmc.SGPMC(
+                self.X, self.Y,
+                gpflow.kernels.Matern32(2),
+                likelihood=gpflow.likelihoods.StudentT(),
                 Z=self.X)
             self.assertFalse(m1._needs_recompile)
 
     def test_svgp(self):
         with self.test_session():
-            m1 = GPflow.svgp.SVGP(
-                self.X, self.Y,
-                GPflow.kernels.Matern32(2),
-                likelihood=GPflow.likelihoods.StudentT(),
+            m1 = gpflow.svgp.SVGP(
+                self.X, self.Y,
+                gpflow.kernels.Matern32(2),
+                likelihood=gpflow.likelihoods.StudentT(),
                 Z=self.X)
             m1.compile()
-            m2 = GPflow.svgp.SVGP(
-                self.X, self.Y,
-                GPflow.kernels.Matern32(2),
-                likelihood=GPflow.likelihoods.StudentT(),
+            m2 = gpflow.svgp.SVGP(
+                self.X, self.Y,
+                gpflow.kernels.Matern32(2),
+                likelihood=gpflow.likelihoods.StudentT(),
                 Z=self.X)
             self.assertFalse(m1._needs_recompile)
 
     def test_vgp(self):
         with self.test_session():
-            m1 = GPflow.vgp.VGP(
-                self.X, self.Y,
-                GPflow.kernels.Matern32(2),
-                likelihood=GPflow.likelihoods.StudentT())
-            m1.compile()
-            m2 = GPflow.vgp.VGP(
-                self.X, self.Y,
-                GPflow.kernels.Matern32(2),
-                likelihood=GPflow.likelihoods.StudentT())
-            self.assertFalse(m1._needs_recompile)
-=======
-        m1 = gpflow.gpr.GPR(self.X, self.Y, gpflow.kernels.Matern32(2))
-        m1._compile()
-        m2 = gpflow.gpr.GPR(self.X, self.Y, gpflow.kernels.Matern32(2))
-        self.assertFalse(m1._needs_recompile)
-
-    def test_sgpr(self):
-        m1 = gpflow.sgpr.SGPR(self.X, self.Y, gpflow.kernels.Matern32(2), Z=self.X)
-        m1._compile()
-        m2 = gpflow.sgpr.SGPR(self.X, self.Y, gpflow.kernels.Matern32(2), Z=self.X)
-        self.assertFalse(m1._needs_recompile)
-
-    def test_gpmc(self):
-        m1 = gpflow.gpmc.GPMC(self.X, self.Y, gpflow.kernels.Matern32(2), likelihood=gpflow.likelihoods.StudentT())
-        m1._compile()
-        m2 = gpflow.gpmc.GPMC(self.X, self.Y, gpflow.kernels.Matern32(2), likelihood=gpflow.likelihoods.StudentT())
-        self.assertFalse(m1._needs_recompile)
-
-    def test_sgpmc(self):
-        m1 = gpflow.sgpmc.SGPMC(self.X, self.Y, gpflow.kernels.Matern32(2), likelihood=gpflow.likelihoods.StudentT(),
-                                Z=self.X)
-        m1._compile()
-        m2 = gpflow.sgpmc.SGPMC(self.X, self.Y, gpflow.kernels.Matern32(2), likelihood=gpflow.likelihoods.StudentT(),
-                                Z=self.X)
-        self.assertFalse(m1._needs_recompile)
-
-    def test_svgp(self):
-        m1 = gpflow.svgp.SVGP(self.X, self.Y, gpflow.kernels.Matern32(2), likelihood=gpflow.likelihoods.StudentT(),
-                              Z=self.X)
-        m1._compile()
-        m2 = gpflow.svgp.SVGP(self.X, self.Y, gpflow.kernels.Matern32(2), likelihood=gpflow.likelihoods.StudentT(),
-                              Z=self.X)
-        self.assertFalse(m1._needs_recompile)
-
-    def test_vgp(self):
-        m1 = gpflow.vgp.VGP(self.X, self.Y, gpflow.kernels.Matern32(2), likelihood=gpflow.likelihoods.StudentT())
-        m1._compile()
-        m2 = gpflow.vgp.VGP(self.X, self.Y, gpflow.kernels.Matern32(2), likelihood=gpflow.likelihoods.StudentT())
-        self.assertFalse(m1._needs_recompile)
->>>>>>> 91aa5884
+            m1 = gpflow.vgp.VGP(
+                self.X, self.Y,
+                gpflow.kernels.Matern32(2),
+                likelihood=gpflow.likelihoods.StudentT())
+            m1.compile()
+            m2 = gpflow.vgp.VGP(
+                self.X, self.Y,
+                gpflow.kernels.Matern32(2),
+                likelihood=gpflow.likelihoods.StudentT())
+            self.assertFalse(m1._needs_recompile)
 
 
 if __name__ == "__main__":
