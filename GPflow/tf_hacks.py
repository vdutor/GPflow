# Copyright 2016 James Hensman, alexggmatthews
#
# Licensed under the Apache License, Version 2.0 (the "License");
# you may not use this file except in compliance with the License.
# You may obtain a copy of the License at
#
# http://www.apache.org/licenses/LICENSE-2.0
#
# Unless required by applicable law or agreed to in writing, software
# distributed under the License is distributed on an "AS IS" BASIS,
# WITHOUT WARRANTIES OR CONDITIONS OF ANY KIND, either express or implied.
# See the License for the specific language governing permissions and
# limitations under the License.


"""
A collection of hacks for tensorflow.

this has been renamed tf_wraps, and is deprecated
"""

<<<<<<< HEAD
import os
import tensorflow as tf
from .settings import float_type


def eye(N):
    return tf.diag(tf.ones(tf.pack([N, ]), dtype=float_type))
=======
from . import tf_wraps
import numpy as np
import warnings


def eye(N):  # pragma: no cover
    warnings.warn('tf_hacks is deprecated: use tf_wraps instead', np.VisibleDeprecationWarning)
    return tf_wraps.eye(N)
>>>>>>> b75ac864


def vec_to_tri(N):  # pragma: no cover
    warnings.warn('tf_hacks is deprecated: use tf_wraps instead', np.VisibleDeprecationWarning)
    return tf_wraps.vec_to_tri(N)


def tri_to_vec(N):  # pragma: no cover
    warnings.warn('tf_hacks is deprecated: use tf_wraps instead', np.VisibleDeprecationWarning)
    return tf_wraps.tri_to_vec(N)<|MERGE_RESOLUTION|>--- conflicted
+++ resolved
@@ -19,15 +19,6 @@
 this has been renamed tf_wraps, and is deprecated
 """
 
-<<<<<<< HEAD
-import os
-import tensorflow as tf
-from .settings import float_type
-
-
-def eye(N):
-    return tf.diag(tf.ones(tf.pack([N, ]), dtype=float_type))
-=======
 from . import tf_wraps
 import numpy as np
 import warnings
@@ -36,7 +27,6 @@
 def eye(N):  # pragma: no cover
     warnings.warn('tf_hacks is deprecated: use tf_wraps instead', np.VisibleDeprecationWarning)
     return tf_wraps.eye(N)
->>>>>>> b75ac864
 
 
 def vec_to_tri(N):  # pragma: no cover
