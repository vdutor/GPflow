# Copyright 2016 James Hensman, Mark van der Wilk, Valentine Svensson, alexggmatthews, PabloLeon, fujiisoup
#
# Licensed under the Apache License, Version 2.0 (the "License");
# you may not use this file except in compliance with the License.
# You may obtain a copy of the License at
#
# http://www.apache.org/licenses/LICENSE-2.0
#
# Unless required by applicable law or agreed to in writing, software
# distributed under the License is distributed on an "AS IS" BASIS,
# WITHOUT WARRANTIES OR CONDITIONS OF ANY KIND, either express or implied.
# See the License for the specific language governing permissions and
# limitations under the License.


from __future__ import absolute_import
import numpy as np
import pandas as pd
import tensorflow as tf
from . import transforms
from contextlib import contextmanager
from functools import wraps
from .scoping import NameScoped
from ._settings import settings
float_type = settings.dtypes.float_type
np_float_type = np.float32 if float_type is tf.float32 else np.float64

# when one of these attributes is set, notify a recompilation
recompile_keys = ['prior', 'transform', 'fixed']


class Parentable(object):
    """
    A very simple class for objects in a tree, where each node contains a
    reference to '_parent'.

    This class can figure out its own name (by seeing what it's called by the
    _parent's __dict__) and also recurse up to the highest_parent.
    """

    def __init__(self):
        self._parent = None

    @property
    def highest_parent(self):
        """A reference to the top of the tree, usually a Model instance"""
        if self._parent is None:
            return self
        else:
            return self._parent.highest_parent

    @property
    def name(self):
        """An automatically generated name, given by the reference of the _parent to this instance"""
        if self._parent is None:
            return 'unnamed'
        if isinstance(self._parent, ParamList):
            return 'item%i' % self._parent._list.index(self)
        matches = [key for key, value in self._parent.__dict__.items()
                   if value is self]
        if len(matches) == 0:
            raise ValueError("mis-specified parent. This Param's\
                             _parent does not contain a reference to it.")
        if len(matches) > 1:
            raise ValueError("This Param appears to be doubly\
                             referenced by a parent")
        return matches[0]

    @property
    def long_name(self):
        """
        This is a unique identifier for a param object within a structure, made
        by concatenating the names through the tree.
        """
        if self._parent is None:
            return self.name
        return self._parent.long_name + '.' + self.name

    def __getstate__(self):
        d = self.__dict__.copy()
        d.pop('_parent')
        return d

    def __setstate__(self, d):
        self.__dict__.update(d)
        self._parent = None


class Param(Parentable):
    """
    An object to represent parameters.

    **Getting and setting values**

    The current value of the parameter is stored in self._array as a
    numpy.ndarray.  Changing the value of the Param is as simple as assignment
    (once the Param is part of a model). Example:

    >>> m = GPflow.model.Model()
    >>> m.p = GPflow.param.Param(1.0)
    >>> print(m)
    model.p transform:(none) prior:None
    [ 1.]
    >>> m.p = 3.2
    >>> print(m)
    model.p transform:(none) prior:None
    [ 3.2]

    To retrieve the value of the parameter, we use the 'value' property:
    >>> m.p.value
    array([ 3.2])

    **Unconstrained optimization**

    The parameter can be transformed to a 'free state' where it
    can be optimized. The methods

    >>> self.get_free_state
    >>> self.set_state

    transform between self.value and the free state.

    To apply a transform to the Param, simply set the transform attribute
    with a GPflow.transforms object

    >>> m = GPflow.model.Model()
    >>> m.p = GPflow.param.Param(1.0)
    >>> print(m)
    model.p transform:(none) prior:None
    [ 1.]
    >>> m.p.transform = GPflow.transforms.Exp()
    >>> print(m)
    model.p transform:+ve prior:None
    [ 1.]


    **Fixes**


    There is a self.fixed flag, in which case the parameter does not get
    optimized. To enable this, during make_tf_array, a fixed parameter will be
    ignored, and a placeholder added to the feed_dict instead.

    Fixes and transforms can be used together, in the sense that fixes take
    priority over transforms, so unfixing a parameter is as simple as setting
    the flag. Example:

    >>> p = Param(1.0, transform=GPflow.transforms.positive)
    >>> m = GPflow.model.Model()
    >>> m.p = p # the model has a single parameter, constrained to be +ve
    >>> m.p.fixed = True # the model now has no free parameters
    >>> m.p.fixed = False # the model has a single parameter, constrained +ve

    Note that if self.fixed flag is assigned,  recompilation of the model is
    necessary.  Otherwise, the change in the fixed parameter values does not
    require recompilation.


    **Compiling into tensorflow**

    The method

    >>> self.make_tf_array

    constructs a tensorflow representation of the parameter, from a tensorflow
    vector representing the free state. In this case, the parameter is
    represented as part of the 'free-state' vector associated with a model.
    However, if the parameters is fixed, then a placeholder is returned during
    a call to update_feed_dict, and the parameter is represented that way instead.

    **Priors and transforms**

    The `self.prior` object is used to place priors on parameters, and the
    `self.transform` object is used to enable unconstrained optimization and
    MCMC.
    """

    def __init__(self, array, transform=transforms.Identity()):
        Parentable.__init__(self)
        self._array = np.asarray(np.atleast_1d(array), dtype=np_float_type)
        self.transform = transform
        self._tf_array = None
        self._log_jacobian = None
        self.prior = None
        self.fixed = False

    @property
    def value(self):
        return self._array.copy()

    def get_parameter_dict(self, d):
        d[self.long_name] = self.value

    def set_parameter_dict(self, d):
        self._array[...] = d[self.long_name]

    def get_samples_df(self, samples):
        """
        Given a numpy array where each row is a valid free-state vector, return
        a pandas.DataFrame which contains the parameter name and associated samples
        in the correct form (e.g. with positive constraints applied).
        """
        if self.fixed:
            return pd.Series([self.value for _ in range(samples.shape[0])], name=self.long_name)
        start, _ = self.highest_parent.get_param_index(self)
        end = start + self.size
        samples = samples[:, start:end]
        samples = samples.reshape((samples.shape[0],) + self.shape)
        samples = self.transform.forward(samples)
        return pd.Series([v for v in samples], name=self.long_name)

    def make_tf_array(self, free_array):
        """
        free_array is a tensorflow vector which will be the optimisation
        target, i.e. it will be free to take any value.

        Here we take that array, and transform and reshape it so that it can be
        used to represent this parameter

        Then we return the number of elements that we've used to construct the
        array, so that it can be sliced for the next Param.
        """
        if self.fixed:
            # fixed parameters are treated by tf.placeholder
            self._tf_array = tf.placeholder(dtype=float_type,
                                            shape=self._array.shape,
                                            name=self.name)
            # do not consider log jacobian for parameters that are fixed.
            self._log_jacobian = 0.0
            return 0
        free_size = self.transform.free_state_size(self.shape)
        x_free = free_array[:free_size]
        mapped_array = self.transform.tf_forward(x_free)
        self._tf_array = tf.reshape(mapped_array, self.shape)
        self._log_jacobian = self.transform.tf_log_jacobian(x_free)
        return free_size

    def get_free_state(self):
        """
        Take the current state of this variable, as stored in self.value, and
        transform it to the 'free' state.

        This is a numpy method.
        """
        if self.fixed:
            return np.empty((0,), np_float_type)
        return self.transform.backward(self.value.flatten())

    def get_feed_dict_keys(self):
        """
        If this parameter is fixed, Return a dictionary mapping from self to self.value.
        Else return an empty dictionary.
        """
        d = {}
        if self.fixed:
            d[self] = self._tf_array
        return d

    def update_feed_dict(self, key_dict, feed_dict):
        """
        key_dict is a dictionary which maps from objects (including self) to tensorflow placeholders.
        feed_dict is a dictionary which will be fed to tensorflow.

        If this parameter is fixed, we add self.value to the feed dict, paired
        with the appropriate placeholder from the key_dict.
        """
        if self.fixed:
            feed_dict[key_dict[self]] = self.value

    def set_state(self, x):
        """
        Given a vector x representing the 'free' state of this Param, transform
        it 'forwards' and store the result in self._array. The values in
        self._array can be accessed using self.value

        This is a numpy method.
        """
        if self.fixed:
            return 0
        free_size = self.transform.free_state_size(self.shape)
        new_array = self.transform.forward(x[:free_size]).reshape(self.shape)
        assert new_array.shape == self.shape
        self._array[...] = new_array
        return free_size

    def build_prior(self):
        """
        Build a tensorflow representation of the prior density.
        The log Jacobian is included.
        """
        if self.prior is None:
            return tf.constant(0.0, float_type)
        elif self._tf_array is None:  # pragma: no cover
            raise ValueError("tensorflow array has not been initialized")
        else:
            return self.prior.logp(self._tf_array) + self._log_jacobian

    def __setattr__(self, key, value):
        """
        When some attributes are set, we need to recompile the tf model before
        evaluation.
        """
        object.__setattr__(self, key, value)
        if key in recompile_keys:
            self.highest_parent._needs_recompile = True

    def __str__(self, prepend=''):
        return prepend + \
            '\033[1m' + self.name + '\033[0m' + \
            ' transform:' + str(self.transform) + \
            ' prior:' + str(self.prior) + \
            (' [FIXED]' if self.fixed else '') + \
            '\n' + str(self.value)

    @property
    def size(self):
        """The size of this parameter, equivalent to self.value.size"""
        return self._array.size

    @property
    def shape(self):
        """The shape of this parameter, equivalent to self.value.shape"""
        return self._array.shape

    def _html_table_rows(self, name_prefix=''):
        """
        Construct a row of an html table, to be used in the jupyter notebook.
        """
        html = "<tr>"
        html += "<td>{0}</td>".format(name_prefix + self.name)
        html += "<td>{0}</td>".format(str(self._array).replace('\n', '</br>'))
        html += "<td>{0}</td>".format(str(self.prior))
        html += "<td>{0}</td>".format('[FIXED]' if self.fixed
                                      else str(self.transform))
        html += "</tr>"
        return html

    def __getstate__(self):
        d = Parentable.__getstate__(self)
        d.pop('_tf_array')
        d.pop('_log_jacobian')
        return d

    def __setstate__(self, d):
        Parentable.__setstate__(self, d)
        self._log_jacobian = None
        self.fixed = self.fixed  # make self._tf_array if the parameter is fixed
        # NB the parent property will be set by the parent object, apart from
        # for the top level, where it muct be None
        # the tf_array and _log jacobian will be replaced when the model is recompiled


class DataHolder(Parentable):
    """
    An object to represent data which needs to be passed to tensorflow for computation.

    This behaves in much the same way as a Param (above), but is always
    'fixed'. On a call to update_feed_dict, a placeholder-numpy pair is added to the feed_dict.

    Getting and setting values
    --
    To get at the values of the data, use the value property:

    >>> m = GPflow.model.Model()
    >>> m.x = GPflow.param.DataHolder(np.array([ 0., 1.]))
    >>> print(m.x.value)
    [[ 0.], [ 1.]]

    Changing the value of the data is as simple as assignment
    (once the data is part of a model):

    >>> m.x = np.array([ 0., 2.])
    >>> print(m.x.value)
    [[ 0.], [ 2.]]

    """
    def __init__(self, array, on_shape_change='raise'):
        """
        array is a numpy array of data.
        on_shape_change is one of ('raise', 'pass', 'recompile'), and
        determines the behaviour when the data is set to a new value with a
        different shape
        """
        Parentable.__init__(self)
        dt = self._get_type(array)
        self._array = np.asarray(array, dtype=dt)
        assert on_shape_change in ['raise', 'pass', 'recompile']
        self.on_shape_change = on_shape_change

    def _get_type(self, array):
        """
        Work out what a sensible type for the array is. if the default type
        is float32, downcast 64bit float to float32. For ints, assume int32
        """
        if any([array.dtype == np.dtype(t) for t in [np.float32, np.float64]]):
            return np_float_type
        elif any([array.dtype == np.dtype(t) for t in [np.int16, np.int32, np.int64]]):
            return np.int32
        else:
            raise NotImplementedError("unknown dtype")

    def get_feed_dict_keys(self):
        return {self: self._tf_array}

    def update_feed_dict(self, key_dict, feed_dict):
        feed_dict[key_dict[self]] = self._array

    def __getstate__(self):
        d = Parentable.__getstate__(self)
        try:
            d.pop('_tf_array')
        except KeyError:
            pass
        return d

    def make_tf_array(self):
        self._tf_array = tf.placeholder(dtype=self._get_type(self._array),
                                        shape=[None]*self._array.ndim,
                                        name=self.name)

    def set_data(self, array):
        """
        Setting a data into self._array before any TensorFlow execution.
        If the shape of the data changes, then either:
         - raise an exception
         - raise the recompilation flag.
         - do nothing
        according to the option in self.on_shape_change.
        """
        if self.shape == array.shape:
            self._array[...] = array  # just accept the new values
        else:
            if self.on_shape_change == 'raise':
                raise ValueError("The shape of this data must not change. \
                                  (perhaps make the model again from scratch?)")
            elif self.on_shape_change == 'recompile':
                self._array = array.copy()
                self.highest_parent._needs_recompile = True
            elif self.on_shape_change == 'pass':
                self._array = array.copy()
            else:
                raise ValueError('invalid option')  # pragma: no cover

    @property
    def value(self):
        return self._array.copy()

    @property
    def size(self):
        return self._array.size

    @property
    def shape(self):
        return self._array.shape

    def __str__(self, prepend='Data:'):
        return prepend + \
            '\033[1m' + self.name + '\033[0m' + \
            '\n' + str(self.value)


class AutoFlow:
    """
    This decorator-class is designed for use on methods of the Parameterized class
    (below).

    The idea is that methods that compute relevant quantities (such as
    predictions) can define a tf graph which we automatically run when the
    (decorated) function is called.

    The syntax looks like:

    >>> class MyClass(Parameterized):
    >>>
    >>>   @AutoFlow((tf.float64), (tf.float64))
    >>>   def my_method(self, x, y):
    >>>       #compute something, returning a tf graph.
    >>>       return tf.foo(self.baz, x, y)

    >>> m = MyClass()
    >>> x = np.random.randn(3,1)
    >>> y = np.random.randn(3,1)
    >>> result = my_method(x, y)

    Now the output of the method call is the _result_ of the computation,
    equivalent to

    >>> m = MyModel()
    >>> x = np.random.randn(3,1)
    >>> y = np.random.randn(3,1)
    >>> x_tf = tf.placeholder(tf.float64)
    >>> y_tf = tf.placeholder(tf.float64)
    >>> with m.tf_mode():
    >>>     graph = tf.foo(m.baz, x_tf, y_tf)
    >>> result = m._session.run(graph,
                                feed_dict={x_tf:x,
                                           y_tf:y,
                                           m._free_vars:m.get_free_state()})

    Not only is the syntax cleaner, but multiple calls to the method will
    result in the graph being constructed only once.

    """

    def __init__(self, *tf_arg_tuples):
        # NB. TF arg_tuples is a list of tuples, each of which can be used to
        # construct a tf placeholder.
        self.tf_arg_tuples = tf_arg_tuples

    def __call__(self, tf_method):
        @wraps(tf_method)
        def runnable(instance, *np_args):
            storage_name = '_' + tf_method.__name__ + '_AF_storage'
            # print storage_name
            if hasattr(instance, storage_name):
                # the method has been compiled already, get things out of storage
                storage = getattr(instance, storage_name)
            else:
                # the method needs to be compiled.
                storage = {}  # an empty dict to keep things in
                setattr(instance, storage_name, storage)
                storage['graph'] = tf.Graph()
                storage['session'] = tf.Session(graph=storage['graph'])
                with storage['graph'].as_default():
                    storage['tf_args'] = [tf.placeholder(*a) for a in self.tf_arg_tuples]
                    storage['free_vars'] = tf.placeholder(float_type, [None])
                    instance.make_tf_array(storage['free_vars'])
                    with instance.tf_mode():
                        storage['tf_result'] = tf_method(instance, *storage['tf_args'])
                    storage['feed_dict_keys'] = instance.get_feed_dict_keys()
                    feed_dict = {}
                    instance.update_feed_dict(storage['feed_dict_keys'], feed_dict)
                    storage['session'].run(tf.initialize_all_variables(), feed_dict=feed_dict)
            feed_dict = dict(zip(storage['tf_args'], np_args))
            feed_dict[storage['free_vars']] = instance.get_free_state()
<<<<<<< HEAD
            feed_dict.update(instance.get_feed_dict())

            # run_options = tf.RunOptions(trace_level=tf.RunOptions.FULL_TRACE)
            # run_metadata = tf.RunMetadata()

            res =  storage['session'].run(storage['tf_result'],
                                          feed_dict=feed_dict)
                                          # options=run_options,
                                          # run_metadata=run_metadata)

            # import os, sys
            # summary_file_path = os.path.split(os.path.abspath(__file__))[0] + '/summaries' 
            # writer = tf.train.SummaryWriter("sum")
            # writer.add_run_metadata(run_metadata, 'test')
            # writer.close()
            # from tensorflow.python.client import timeline  

            # tl = timeline.Timeline(run_metadata.step_stats)
            # ctf = tl.generate_chrome_trace_format()
            # with open('timeline.json', 'w') as f:
                # f.write(ctf)


            return res
=======
            instance.update_feed_dict(storage['feed_dict_keys'], feed_dict)
            return storage['session'].run(storage['tf_result'], feed_dict=feed_dict)
>>>>>>> fd237223

        return runnable


class Parameterized(Parentable):
    """
    An object to contain parameters and data.

    This object is designed to be part of a tree, with Param and DataHolder
    objects at the leaves. We can then recurse down the tree to find all the
    parameters and data (leaves), or recurse up the tree (using highest_parent)
    from the leaves to the root.

    A useful application of such a recursion is 'tf_mode', where the parameters
    appear as their _tf_array variables. This allows us to build models on
    those parameters. During _tf_mode, the __getattribute__ method is
    overwritten to return tf arrays in place of parameters (and data).

    Another recursive function is build_prior which sums the log-prior from all
    of the tree's parameters (whilst in tf_mode!).

    *Scoping*
    Parameterized classes can define functions that operate on tf variables. To
    wrap those functions in tensorflow scopes, the names of the scoped
    fucntions are stored in self.scoped_keys (a list of strings). Those
    functions are then called inside a tensorflow scope.

    """

    def __init__(self):
        Parentable.__init__(self)
        self.scoped_keys = []
        self._tf_mode = False

    def get_parameter_dict(self, d=None):
        if d is None:
            d = {}
        for p in self.sorted_params:
            p.get_parameter_dict(d)
        return d

    def set_parameter_dict(self, d):
        for p in self.sorted_params:
            p.set_parameter_dict(d)

    def get_samples_df(self, samples):
        """
        Given a numpy array where each row is a valid free-state vector, return
        a pandas.DataFrame which contains the parameter name and associated samples
        in the correct form (e.g. with positive constraints applied).
        """
        d = pd.DataFrame()
        for p in self.sorted_params:
            d = pd.concat([d, p.get_samples_df(samples)], axis=1)
        return d

    def __getattribute__(self, key):
        """
        Here, we overwrite the getattribute method.

        If tf mode is off, this does nothing.

        If tf mode is on, all child parameters will appear as their tf
        representations, and all functions that are designated in 'scoped_keys'
        will have aname scope applied.
        """
        o = object.__getattribute__(self, key)

        # if _tf_mode is False, or there is no _tf_mode, just return the object as normal.
        try:
            if not object.__getattribute__(self, '_tf_mode'):
                return o
        except AttributeError:
            return o

        # In tf_mode, if the object is a Param/Dataholder, ise the tf_array
        if isinstance(o, (Param, DataHolder)):
            return o._tf_array

        # in tf_mode, wrap functions is a scope
        elif key in object.__getattribute__(self, 'scoped_keys'):
            return NameScoped(self.long_name + '.' + key)(o)

        # finally, just return the object
        return o

    def __setattr__(self, key, value):
        """
        When a value is assigned to a Param, put that value in the
        Param's array (rather than just overwriting that Param with the
        new value). i.e. this

        >>> p = Parameterized()
        >>> p.p = Param(1.0)
        >>> p.p = 2.0

        should be equivalent to this

        >>> p = Parameterized()
        >>> p.p = Param(1.0)
        >>> p.p._array[...] = 2.0

        Additionally, when Param or Parameterized objects are added, let them
        know that this node is the _parent
        """

        # If we already have an atribute with that key, decide what to do:
        if key in self.__dict__.keys():
            p = getattr(self, key)

            # if the existing attribute is a parameter, and the value is an
            # array (or float, int), then set the _array of that parameter
            if isinstance(p, Param) and isinstance(value, (np.ndarray, float, int)):
                p._array[...] = value
                return  # don't call object.setattr or set the _parent value

            # if the existing attribute is a Param (or Parameterized), and the
            # new attribute is too, replace the attribute and set the model to
            # recompile if necessary.
            if isinstance(p, (Param, Parameterized)) and isinstance(value, (Param, Parameterized)):
                p._parent = None  # unlink the old Parameter from this tree
                if hasattr(self.highest_parent, '_needs_recompile'):
                    self.highest_parent._needs_recompile = True

            # if the existing atribute is a DataHolder, set the value of the data inside
            if isinstance(p, DataHolder) and isinstance(value, np.ndarray):
                p.set_data(value)
                return  # don't call object.setattr or set the _parent value

        # use the standard setattr
        object.__setattr__(self, key, value)

        # make sure a new child node knows this is the _parent:
        if isinstance(value, Parentable) and key is not '_parent':
            value._parent = self

        if key == '_needs_recompile':
            self._kill_autoflow()

    def _kill_autoflow(self):
        """
        Remove all compiled AutoFlow methods recursively.

        If AutoFlow functions become invalid, because recompilation is
        required, this function recurses the structure removing all AutoFlow
        dicts. Subsequent calls to to those functions will casue AutoFlow to regenerate.
        """
        for key in list(self.__dict__.keys()):
            if key[0] == '_' and key[-11:] == '_AF_storage':
                delattr(self, key)
        [p._kill_autoflow() for p in self.sorted_params if isinstance(p, Parameterized)]

    def __getstate__(self):
        d = Parentable.__getstate__(self)
        # do not pickle autoflow
        for key in list(d.keys()):
            if key[0] == '_' and key[-11:] == '_AF_storage':
                d.pop(key)
        return d

    def make_tf_array(self, X):
        """
        Distribute a flat tensorflow array amongst all the child parameter of this instance.

        X is a tensorflow placeholder. It gets passed to all the children of
        this class (that are Parameterized or Param objects), which then
        construct their tf_array variables from consecutive sections.
        """
        count = 0
        for dh in self.data_holders:
            dh.make_tf_array()
        for p in self.sorted_params:
            count += p.make_tf_array(X[count:])
        return count

    def get_param_index(self, param_to_index):
        """
        Given a parameter, compute the position of that parameter on the free-state vector.

        This returns:
          - count: an integer representing the position
          - found: a bool representing whether the parameter was found.
        """
        found = False
        count = 0
        for p in self.sorted_params:
            if isinstance(p, Param):
                if p is param_to_index:
                    found = True
                    break
                else:
                    count += p.get_free_state().size
            elif isinstance(p, Parameterized):
                extra, found = p.get_param_index(param_to_index)
                count += extra
                if found:
                    break
        return count, found

    @property
    def sorted_params(self):
        """
        Return a list of all the child parameters, sorted by id.

        This makes sure they're always in the same order.
        """
        params = [child for key, child in self.__dict__.items()
                  if isinstance(child, (Param, Parameterized)) and
                  key is not '_parent']
        return sorted(params, key=id)

    @property
    def data_holders(self):
        """
        Return a list of all the child DataHolders
        """
        return [child for key, child in self.__dict__.items()
                if isinstance(child, DataHolder)]

    @property
    def fixed(self):
        """A boolean attribute to determine if all the child parameters of this node are fixed"""
        return all(p.fixed for p in self.sorted_params)

    @fixed.setter
    def fixed(self, val):
        for p in self.sorted_params:
            p.fixed = val

    def get_free_state(self):
        """
        Recurse get_free_state on all child parameters, and hstack them.
        """
        # Here, additional empty array allows hstacking of empty list
        return np.hstack([p.get_free_state() for p in self.sorted_params] +
                         [np.empty(0, np_float_type)])

    def get_feed_dict_keys(self):
        """
        Recursively generate a dictionary of {object: _tf_array} pairs that can be used in update_feed_dict
        """
        d = {}
        for p in self.sorted_params + self.data_holders:
            d.update(p.get_feed_dict_keys())
        return d

    def update_feed_dict(self, key_dict, feed_dict):
        for p in self.sorted_params + self.data_holders:
            p.update_feed_dict(key_dict, feed_dict)
        return feed_dict

    def set_state(self, x):
        """
        Set the values of all the parameters by recursion
        """
        count = 0
        for p in self.sorted_params:
            count += p.set_state(x[count:])
        return count

    @contextmanager
    def tf_mode(self):
        """
        A context for building models.

        Correct usage is:

        with m.tf_mode:
            # do tf stuff, like
            m.build_likelihood()
            m.build_prior()


        with this context engaged, any Param objects which are children of this
        class will appear as their tf-variables. Example

        >>> m = Parameterized()
        >>> m.foo = Param(1.0)
        >>> m.make_tf_array(tt.dvector())
        >>> print m.foo
        foo
        [ 1.]
        >>> with m.tf_mode():
        >>>     print m.foo
        Reshape{1}.0

        The idea is that in tf_mode, we can easily get references to the
        tf representation of parameters in order to construct tf
        objective functions.
        """
        self._begin_tf_mode()
        yield
        self._end_tf_mode()

    def _begin_tf_mode(self):
        [child._begin_tf_mode() for child in self.sorted_params
         if isinstance(child, Parameterized)]
        self._tf_mode = True

    def _end_tf_mode(self):
        [child._end_tf_mode() for child in self.sorted_params
         if isinstance(child, Parameterized)]
        self._tf_mode = False

    def build_prior(self):
        """
        Build a tf expression for the prior by summing all child-parameter priors.
        """
        return sum([p.build_prior() for p in self.sorted_params])

    def __str__(self, prepend=''):
        prepend += self.name + '.'
        return '\n'.join([p.__str__(prepend) for p in self.sorted_params])

    def _html_table_rows(self, name_prefix=''):
        """
        Get the rows of the html table for this object
        """
        name_prefix += self.name + '.'
        return ''.join([p._html_table_rows(name_prefix)
                        for p in self.sorted_params])

    def _repr_html_(self):
        """
        Build a small html table for display in the jupyter notebook.
        """
        html = ["<table id='params' width=100%>"]

        # build the header
        header = "<tr>"
        header += "<td>Name</td>"
        header += "<td>values</td>"
        header += "<td>prior</td>"
        header += "<td>constraint</td>"
        header += "</tr>"
        html.append(header)

        html.append(self._html_table_rows())

        html.append("</table>")
        return ''.join(html)

    def __setstate__(self, d):
        Parentable.__setstate__(self, d)
        # reinstate _parent graph
        for p in self.sorted_params + self.data_holders:
            p._parent = self


class ParamList(Parameterized):
    """
    A list of parameters.

    This allows us to store parameters in a list whilst making them 'visible'
    to the GPflow machinery. The correct usage is

    >>> my_list = GPflow.param.ParamList([Param1, Param2])

    You can then iterate through the list. For example, to compute the sum:
    >>> my_sum = reduce(tf.add, my_list)

    or the sum of the squares:
    >>> rmse = tf.sqrt(reduce(tf.add, map(tf.square, my_list)))

    You can append things:
    >>> my_list.append(GPflow.kernels.RBF(1))

    but only if the are Parameters (or Parameterized objects). You can set the
    value of Parameters in the list:

    >>> my_list = GPflow.param.ParamList([GPflow.param.Param(2)])
    >>> print my_list
    unnamed.item0 transform:(none) prior:None
    [ 2.]
    >>> my_list[0] = 12
    >>> print my_list
    unnamed.item0 transform:(none) prior:None
    [ 12.]

    But you can't change elements of the list by assignment:
    >>> my_list = GPflow.param.ParamList([GPflow.param.Param(2)])
    >>> new_param = GPflow.param.Param(4)
    >>> my_list[0] = new_param # raises exception

    """

    def __init__(self, list_of_params=[]):
        Parameterized.__init__(self)
        for item in list_of_params:
            assert isinstance(item, (Param, Parameterized))
            item._parent = self
        self._list = list_of_params

    @property
    def sorted_params(self):
        return self._list

    def __getitem__(self, key):
        """
        If tf mode is off, this simply returns the corresponding Param .

        If tf mode is on, all items will appear as their tf
        representations.
        """
        o = self.sorted_params[key]
        if isinstance(o, Param) and self._tf_mode:
            return o._tf_array
        return o

    def append(self, item):
        assert isinstance(item, (Param, Parameterized)), \
            "this object is for containing parameters"
        item._parent = self
        self.sorted_params.append(item)

    def __len__(self):
        return len(self._list)

    def __setitem__(self, key, value):
        """
        It's not possible to assign to things in the list, but it is possible
        to set their values by assignment.
        """
        self.sorted_params[key]._array[...] = value

    def __len__(self):
        return len(self.sorted_params)<|MERGE_RESOLUTION|>--- conflicted
+++ resolved
@@ -533,36 +533,8 @@
                     storage['session'].run(tf.initialize_all_variables(), feed_dict=feed_dict)
             feed_dict = dict(zip(storage['tf_args'], np_args))
             feed_dict[storage['free_vars']] = instance.get_free_state()
-<<<<<<< HEAD
-            feed_dict.update(instance.get_feed_dict())
-
-            # run_options = tf.RunOptions(trace_level=tf.RunOptions.FULL_TRACE)
-            # run_metadata = tf.RunMetadata()
-
-            res =  storage['session'].run(storage['tf_result'],
-                                          feed_dict=feed_dict)
-                                          # options=run_options,
-                                          # run_metadata=run_metadata)
-
-            # import os, sys
-            # summary_file_path = os.path.split(os.path.abspath(__file__))[0] + '/summaries' 
-            # writer = tf.train.SummaryWriter("sum")
-            # writer.add_run_metadata(run_metadata, 'test')
-            # writer.close()
-            # from tensorflow.python.client import timeline  
-
-            # tl = timeline.Timeline(run_metadata.step_stats)
-            # ctf = tl.generate_chrome_trace_format()
-            # with open('timeline.json', 'w') as f:
-                # f.write(ctf)
-
-
-            return res
-=======
             instance.update_feed_dict(storage['feed_dict_keys'], feed_dict)
             return storage['session'].run(storage['tf_result'], feed_dict=feed_dict)
->>>>>>> fd237223
-
         return runnable
 
 
