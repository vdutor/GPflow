import numpy as np
import tensorflow as tf

class Transform(object):
    def forward(self, x):
        """
        Map from the free-space to the variable space, using numpy
        """
        raise NotImplementedError
    def backward(self, y):
        """
        Map from the variable-space to the free space, using numpy
        """
        raise NotImplementedError
    def tf_forward(self, x):
        """
        Map from the free-space to the variable space, using tensorflow
        """
        raise NotImplementedError
    def tf_log_jacobian(self, x):
        """
        Return the log jacobian of the tf_forward mapping. 

        Note that we *could* do this using a tf manipluation of
        self.tf_forward, but tensorflow may have difficulty: it doesn't have a
        jacaobian at time of writing.  We do this in the tests to make sure the
        implementation is correct.
        """
        raise NotImplementedError
    def __str__(self):
        """
        A short string desscribing the nature of the constraint
        """
        raise NotImplementedError


class Identity(Transform):
    def tf_forward(self, x):
        return tf.identity(x)
    def forward(self, x):
        return x
    def backward(self, y):
        return y
    def tf_log_jacobian(self, x):
        return tf.zeros((1,), tf.float64)
    def __str__(self):
        return '(none)'


class Exp(Transform):
    def tf_forward(self, x):
        return tf.exp(x)
    def forward(self, x):
        return np.exp(x)
    def backward(self, y):
        return np.log(y)
    def tf_log_jacobian(self, x):
        return tf.reduce_sum(x)
    def __str__(self):
        return '+ve'


class Log1pe(Transform):
    """
    A transform of the form 
      
       y = \log ( 1 + \exp(x))

    x is a free variable, y is always positive.
    """
    def forward(self, x):
        return np.log( 1. + np.exp(x) )
    def tf_forward(self, x):
        one = 0. * x + 1. # ensures shape
        return tf.log( one + tf.exp(x) )
    def tf_log_jacobian(self, x):
        return -tf.reduce_sum(tf.log(1. + tf.exp(-x)))
    def backward(self, y):
        return np.log(np.exp(y) - np.ones(1))
    def __str__(self):
        return '+ve'

<<<<<<< HEAD
positive = Log1pe()

=======

class Logistic(Transform):
    def __init__(self, a=0., b=1.):
        Transform.__init__(self)
        assert b > a
        self.a, self.b = a, b
        self._a = tf.constant(a, tf.float64)
        self._b = tf.constant(b, tf.float64)

    def tf_forward(self, x):
        ex = tf.exp(-x)
        return self._a + (self._b-self._a) / (1. + ex)

    def forward(self, x):
        ex = np.exp(-x)
        return self.a + (self.b-self.a) / (1. + ex)

    def backward(self, y):
        return -np.log((self.b - self.a) / (y - self.a) - 1.)

    def tf_log_jacobian(self, x):
        return tf.reduce_sum(x - 2. * tf.log(tf.exp(x) + 1.) + tf.log(self._b - self._a))

    def __str__(self):
        return '[' + str(self.a) + ', ' + str(self.b) + ']'


positive = Log1pe()
>>>>>>> 1644df1c
<|MERGE_RESOLUTION|>--- conflicted
+++ resolved
@@ -80,10 +80,6 @@
     def __str__(self):
         return '+ve'
 
-<<<<<<< HEAD
-positive = Log1pe()
-
-=======
 
 class Logistic(Transform):
     def __init__(self, a=0., b=1.):
@@ -112,4 +108,4 @@
 
 
 positive = Log1pe()
->>>>>>> 1644df1c
+
