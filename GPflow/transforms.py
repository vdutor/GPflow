--- conflicted
+++ resolved
@@ -15,15 +15,11 @@
 from __future__ import absolute_import
 import numpy as np
 import tensorflow as tf
-<<<<<<< HEAD
-epsilon = 1e-9
-=======
 from . import tf_wraps as tfw
 from ._settings import settings
 
 float_type = settings.dtypes.float_type
 np_float_type = np.float32 if float_type is tf.float32 else np.float64
->>>>>>> 9366211b
 
 
 class Transform(object):
@@ -133,15 +129,8 @@
         return np.log(1. + np.exp(x)) + self._lower
 
     def tf_forward(self, x):
-<<<<<<< HEAD
-        #clip x to prevent overflow
-        x = tf.clip_by_value(x, -np.inf, 300)
-        one = 0. * x + 1. # ensures shape
-        return tf.log( one + tf.exp(x) ) + epsilon
-=======
         return tf.nn.softplus(x) + self._lower
 
->>>>>>> 9366211b
     def tf_log_jacobian(self, x):
         return -tf.reduce_sum(tf.log(1. + tf.exp(-x)))
 
