--- conflicted
+++ resolved
@@ -85,11 +85,6 @@
         #             self._active_dims_array = np.array(active_dims, dtype=np.int32)
         #             self.active_dims = tf.constant(self._active_dims_array, tf.int32)
         if active_dims is None:
-<<<<<<< HEAD
-            active_dims = range(input_dim)
-        self._active_dims_array = np.array(active_dims, dtype=np.int32)
-        self.active_dims = tf.constant(self._active_dims_array, tf.int32)
-=======
             self.active_dims = slice(input_dim)
         elif type(active_dims) is slice:
             self.active_dims = active_dims
@@ -100,7 +95,6 @@
             assert len(active_dims) == input_dim
 
         self.num_gauss_hermite_points = 20
->>>>>>> fd237223
 
     def _slice(self, X, X2):
         """
