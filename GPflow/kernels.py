--- conflicted
+++ resolved
@@ -52,19 +52,6 @@
         """
         Parameterized.__init__(self)
         self.scoped_keys.extend(['K', 'Kdiag'])
-<<<<<<< HEAD
-        self.input_dim = input_dim
-        # TEMP HACK Code was using slice which cannot be handled in kernel_expectations
-        #         if active_dims is None:
-        #             self.active_dims = slice(input_dim)
-        #         else:
-        #             self._active_dims_array = np.array(active_dims, dtype=np.int32)
-        #             self.active_dims = tf.constant(self._active_dims_array, tf.int32)
-        if active_dims is None:
-            active_dims = range(input_dim)
-        self._active_dims_array = np.array(active_dims, dtype=np.int32)
-        self.active_dims = tf.constant(self._active_dims_array, tf.int32)
-=======
         self.input_dim = int(input_dim)
         if active_dims is None:
             self.active_dims = slice(input_dim)
@@ -77,7 +64,6 @@
             assert len(active_dims) == input_dim
 
         self.num_gauss_hermite_points = 20
->>>>>>> 536d637c
 
     def _slice(self, X, X2):
         """
