--- conflicted
+++ resolved
@@ -53,11 +53,8 @@
 from .params import DataHolder
 from .params import Minibatch
 from .params import Parameterized
-<<<<<<< HEAD
 from .saver import Saver
 from .saver import SaverContext
-=======
 
 from . import multioutput
-from .multioutput import conditionals
->>>>>>> b04470fd
+from .multioutput import conditionals