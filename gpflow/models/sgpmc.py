--- conflicted
+++ resolved
@@ -98,9 +98,5 @@
 
         """
         mu, var = conditional(Xnew, self.feature, self.kern, self.V, full_cov=full_cov, q_sqrt=None,
-<<<<<<< HEAD
-                              white=True)
-=======
                               white=True, full_cov_output=full_cov_output)
->>>>>>> b04470fd
         return mu + self.mean_function(Xnew), var