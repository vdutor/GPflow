--- conflicted
+++ resolved
@@ -46,13 +46,9 @@
       package_dir={'GPflow': 'GPflow'},
       py_modules=['GPflow.__init__'],
       test_suite='testing',
-<<<<<<< HEAD
-      install_requires=['numpy>=1.9', 'scipy>=0.16', 'tensorflow==1.0.0', 'pandas>=0.18.1'],
-=======
       install_requires=['numpy>=1.9', 'scipy>=0.16', 'pandas>=0.18.1'],
       extras_require={'tensorflow': ['tensorflow>=1.0.0'],
                       'tensorflow with gpu': ['tensorflow-gpu>=1.0.0']},
->>>>>>> a7aafb35
       classifiers=['License :: OSI Approved :: BSD License',
                    'Natural Language :: English',
                    'Operating System :: MacOS :: MacOS X',
