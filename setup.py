--- conflicted
+++ resolved
@@ -46,12 +46,7 @@
       package_dir={'GPflow': 'GPflow'},
       py_modules=['GPflow.__init__'],
       test_suite='testing',
-<<<<<<< HEAD
-      install_requires=['numpy>=1.9', 'scipy>=0.16', 'tensorflow>=0.11',
-                        'pandas>=0.19'],
-=======
       install_requires=['numpy>=1.9', 'scipy>=0.16', 'tensorflow==0.12.1', 'pandas>=0.18.1'],
->>>>>>> 7b213739
       classifiers=['License :: OSI Approved :: BSD License',
                    'Natural Language :: English',
                    'Operating System :: MacOS :: MacOS X',
